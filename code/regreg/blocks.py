import numpy as np
import container, smooth, algorithms
from problem import dummy_problem
import pylab

class Block(object):

    r"""
    A Block solves a signal approximator problem for a given atom, the form
    of which depends on whether the atom is in constraint mode
    or Lagrange mode. An atom has an affine transform, i.e. a map

    .. math::

       \beta \mapsto D\beta + \alpha

    and a support function. The canonical example, the :math:`\ell_1` norm,
    is the support function of the :math:`\ell_{\infty}` ball.

    If it's in Lagrange mode, the Block solves the following
    dual problem.

    .. math::

       \text{minimize} \frac{1}{2} \|Y - D^Tu\|^2_2 - \alpha^T u \ \text{s.t.} \ h^*(u)
       \leq \lambda

    where :math:`h^*(u) \leq \lambda` is the dual constraint of the atom.
    If the atom was the *l1norm*, then the constraint is an
    :math:`\ell_{\infty}` or box constraint.

    If the atom is in constraint mode, the Block solves the following
    dual problem

    .. math::

       \text{minimize} \frac{1}{2} \|Y - D^Tu\|^2_2 - \alpha^T u +
       \lambda h^*(u)

    If the atom was the *l1norm*, then the norm above is
    :math:`\ell_{\infty}` norm.

    """

    def __init__(self, atom, initial=None, response=None):

        self.affine_transform = atom.affine_transform
        if response is None:
            response = np.zeros(atom.primal_shape)
        if initial is None:
<<<<<<< HEAD
            initial = np.zeros(atom.dual_shape) 
        else:
            initial = initial.copy()
        if atom.affine_transform.linear_operator is not None:
            self.loss = smooth.affine_atom(smooth.l2normsq, atom.affine_transform.linear_operator.T, -response, l=0.5, diag=atom.affine_transform.diagD)
        else:
            self.loss = smooth.l2normsq.shift(-response, l=0.5)
        if atom.affine_transform.affine_offset is not None:
            affine_objective = smooth.linear(-atom.affine_transform.affine_offset, l=1)
            self.objective = smooth.smooth_function(self.loss, affine_objective, l=1)
        else:
            self.objective = self.loss
=======
            initial = np.zeros(atom.m) 
        if not atom.noneD:
            self.loss = smooth.squaredloss(atom.D.T, Y)
        else:
            self.loss = smooth.signal_approximator(Y)
>>>>>>> e8a2591c

        prox = atom.dual_prox
        nonsmooth = atom.evaluate_dual_constraint
        if nonsmooth(initial) == np.inf:
            raise ValueError('initial point is not feasible')
        
<<<<<<< HEAD
        self.problem = dummy_problem(self.objective.smooth_eval, nonsmooth, prox, initial)
=======
        self.problem = dummy_problem(self.loss.smooth_eval, nonsmooth, prox, initial)
>>>>>>> e8a2591c

    def fit(self, *solver_args, **solver_kw):
        if not hasattr(self, '_solver'):
            self._solver = algorithms.FISTA(self.problem)
        self._solver.fit(*solver_args, **solver_kw)
        return self.problem.coefs

    def set_coefs(self, coefs):
        self.problem.coefs[:] = coefs

    def get_coefs(self):
        return self.problem.coefs
    coefs = property(get_coefs, set_coefs)
    
    # response is the negative offset in the loss which is (l2normsq / 2.)
    def set_response(self, response):
        self.loss.affine_transform.affine_offset[:] = -response
    def get_response(self):
        return -self.loss.affine_transform.affine_offset.copy()
    response = property(get_response, set_response)
    
def dual_blocks(atoms, current_resid, initial=None):
    """
    Optional initial dual variables.
    """
    blocks = []
    if initial is None:
        initial = [None] * len(atoms)
    for atom, atom_initial in zip(atoms, initial):
        blocks.append(Block(atom, initial=atom_initial, response=current_resid))
    return blocks

def blockwise(atoms, response, initial=None, max_its=50, tol=1.0e-06,
              min_its=5):

    current_resid = response.copy() 
    blocks = dual_blocks(atoms, current_resid, initial=initial)
    primal_soln = current_resid.copy()
    for block in blocks:
        current_resid -= block.affine_transform.adjoint_map(block.coefs)

    for itercount in range(max_its):
        for block in blocks:

            # XXX for a distributed version
            # each block can maintain a copy of
            # current resid that should be reset by a scatter
            # before each block updates its coefficients

            block.response = current_resid + block.affine_transform.adjoint_map(block.coefs)
            block.fit(max_its=800,tol=1e-10)
            current_resid[:] = block.response - block.affine_transform.adjoint_map(block.coefs)
            if np.linalg.norm(primal_soln - current_resid) / np.max([1.,np.linalg.norm(current_resid)]) < tol and itercount >= min_its:
                return current_resid
            primal_soln = current_resid.copy()
    return primal_soln

def test1():
    import numpy as np
    import pylab
    from scipy import sparse

    from regreg.algorithms import FISTA
    from regreg.atoms import l1norm
    from regreg.container import container
<<<<<<< HEAD
    from regreg.smooth import l2normsq
=======
    from regreg.smooth import signal_approximator, smooth_function
>>>>>>> e8a2591c

    Y = np.random.standard_normal(500); Y[100:150] += 7; Y[250:300] += 14

    sparsity = l1norm(500, l=1.0)
    #Create D
    D = (np.identity(500) + np.diag([-1]*499,k=1))[:-1]
    D = sparse.csr_matrix(D)
<<<<<<< HEAD
    fused = l1norm.linear(D, l=19.5)

    loss = l2normsq.shift(-Y, l=0.5)
=======
    fused = l1norm(D, l=19.5)

>>>>>>> e8a2591c
    p = container(loss, sparsity, fused)
    
    soln1 = blockwise([sparsity, fused], Y)

    solver = FISTA(p.problem())
    solver.fit(max_its=800,tol=1e-10)
    soln2 = solver.problem.coefs

    #plot solution
    pylab.figure(num=1)
    pylab.clf()
    pylab.scatter(np.arange(Y.shape[0]), Y, c='r')
    pylab.plot(soln1, c='y', linewidth=6)
    pylab.plot(soln2, c='b', linewidth=2)


def test2():

    import numpy as np
    import pylab
    from scipy import sparse

    from regreg.algorithms import FISTA
    from regreg.atoms import l1norm
    from regreg.container import container
<<<<<<< HEAD
    from regreg.smooth import signal_approximator

    n1, n2 = l1norm(1), l1norm(1)
    Y = np.array([30.])
    loss = l2normsq.shift(-Y, l=0.5)
    blockwise([n1, n2], Y)
=======
    from regreg.smooth import signal_approximator, smooth_function

    n1, n2 = l1norm(1), l1norm(1)
    Y = np.array([30.])
    l= signal_approximator(Y)
    p = container(l, n1, n2)
    blockwise(s, Y, p.problem())
>>>>>>> e8a2591c


if __name__ == "__main__":
    test1()<|MERGE_RESOLUTION|>--- conflicted
+++ resolved
@@ -48,7 +48,6 @@
         if response is None:
             response = np.zeros(atom.primal_shape)
         if initial is None:
-<<<<<<< HEAD
             initial = np.zeros(atom.dual_shape) 
         else:
             initial = initial.copy()
@@ -61,24 +60,13 @@
             self.objective = smooth.smooth_function(self.loss, affine_objective, l=1)
         else:
             self.objective = self.loss
-=======
-            initial = np.zeros(atom.m) 
-        if not atom.noneD:
-            self.loss = smooth.squaredloss(atom.D.T, Y)
-        else:
-            self.loss = smooth.signal_approximator(Y)
->>>>>>> e8a2591c
 
         prox = atom.dual_prox
         nonsmooth = atom.evaluate_dual_constraint
         if nonsmooth(initial) == np.inf:
             raise ValueError('initial point is not feasible')
         
-<<<<<<< HEAD
         self.problem = dummy_problem(self.objective.smooth_eval, nonsmooth, prox, initial)
-=======
-        self.problem = dummy_problem(self.loss.smooth_eval, nonsmooth, prox, initial)
->>>>>>> e8a2591c
 
     def fit(self, *solver_args, **solver_kw):
         if not hasattr(self, '_solver'):
@@ -144,11 +132,7 @@
     from regreg.algorithms import FISTA
     from regreg.atoms import l1norm
     from regreg.container import container
-<<<<<<< HEAD
     from regreg.smooth import l2normsq
-=======
-    from regreg.smooth import signal_approximator, smooth_function
->>>>>>> e8a2591c
 
     Y = np.random.standard_normal(500); Y[100:150] += 7; Y[250:300] += 14
 
@@ -156,14 +140,10 @@
     #Create D
     D = (np.identity(500) + np.diag([-1]*499,k=1))[:-1]
     D = sparse.csr_matrix(D)
-<<<<<<< HEAD
+
     fused = l1norm.linear(D, l=19.5)
+    loss = l2normsq.shift(-Y, l=0.5)
 
-    loss = l2normsq.shift(-Y, l=0.5)
-=======
-    fused = l1norm(D, l=19.5)
-
->>>>>>> e8a2591c
     p = container(loss, sparsity, fused)
     
     soln1 = blockwise([sparsity, fused], Y)
@@ -189,22 +169,12 @@
     from regreg.algorithms import FISTA
     from regreg.atoms import l1norm
     from regreg.container import container
-<<<<<<< HEAD
-    from regreg.smooth import signal_approximator
+    from regreg.smooth import l2normsq
 
     n1, n2 = l1norm(1), l1norm(1)
     Y = np.array([30.])
     loss = l2normsq.shift(-Y, l=0.5)
     blockwise([n1, n2], Y)
-=======
-    from regreg.smooth import signal_approximator, smooth_function
-
-    n1, n2 = l1norm(1), l1norm(1)
-    Y = np.array([30.])
-    l= signal_approximator(Y)
-    p = container(l, n1, n2)
-    blockwise(s, Y, p.problem())
->>>>>>> e8a2591c
 
 
 if __name__ == "__main__":
