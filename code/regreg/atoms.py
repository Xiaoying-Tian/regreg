import numpy as np
from scipy import sparse
from composite import composite, nonsmooth
from affine import linear_transform, identity as identity_transform
from projl1 import projl1
from copy import copy

class atom(nonsmooth):

    """
    A class that defines the API for support functions.
    """
    tol = 1.0e-05

    def __init__(self, primal_shape, lagrange=None, bound=None, 
                 linear_term=None,
                 constant_term=0., offset=None):

        self.offset = None
        self.constant_term = constant_term
        if offset is not None:
            self.offset = np.array(offset)

        self.linear_term = None
        if linear_term is not None:
            self.linear_term = np.array(linear_term)

        if type(primal_shape) == type(1):
            self.primal_shape = (primal_shape,)
        else:
            self.primal_shape = primal_shape
        self.dual_shape = self.primal_shape

        if not (bound is None or lagrange is None):
            raise ValueError('An atom must be either in Lagrange form or bound form. Only one of the parameters in the constructor can not be None.')
        if bound is None and lagrange is None:
            raise ValueError('Atom must be in lagrange or bound form, as specified by the choice of one of the keyword arguments.')
        if bound is not None and bound < 0:
            raise ValueError('Bound on the seminorm should be non-negative')
        if lagrange is not None and lagrange < 0:
            raise ValueError('Lagrange multiplier should be non-negative')

        if lagrange is not None:
            self._lagrange = lagrange
            self._bound = None
        if bound is not None:
            self._bound = bound
            self._lagrange = None


    

    def __eq__(self, other):
        if self.__class__ == other.__class__:
            if self.bound is not None:
                return self.bound == other.bound
            return self.lagrange == other.lagrange
        return False

    def __copy__(self):
        return self.__class__(copy(self.primal_shape),
                              linear_term=copy(self.linear_term),
                              constant_term=copy(self.constant_term),
                              bound=copy(self.bound),
                              lagrange=copy(self.lagrange))
    
    def __repr__(self):
        if self.lagrange is not None:
            return "%s(%s, lagrange=%f, linear_term=%s, offset=%s)" % (self.__class__.__name__,
                                                                       `self.primal_shape`, 
                                                                       self.lagrange,
                                                                       str(self.linear_term),
                                                                       str(self.offset))

        else:
            return "%s(%s, bound=%f, linear_term=%s, offset=%s)" % (self.__class__.__name__,
                                                         `self.primal_shape`, 
                                                         self.bound,
                                                         str(self.linear_term),
                                                         str(self.offset))
    
    @property
    def conjugate(self):
        if not hasattr(self, "_conjugate"):
            if self.offset is not None:
                linear_term = -self.offset
            else:
                linear_term = None
            if self.linear_term is not None:
                offset = -self.linear_term
            else:
                offset = None
            if self.bound is None:
                atom = primal_dual_seminorm_pairs[self.__class__](self.primal_shape, 
                                                                  bound=self.lagrange, 
                                                                  lagrange=None,
                                                                  linear_term=linear_term,
                                                                  offset=offset)
            else:
                atom = primal_dual_seminorm_pairs[self.__class__](self.primal_shape, 
                                                                  lagrange=self.bound, 
                                                                  bound=None,
                                                                  linear_term=linear_term,
                                                                  offset=offset)

            if offset is not None and linear_term is not None:
                _constant_term = (linear_term * offset).sum()
            else:
                _constant_term = 0.
            atom.constant_term = self.constant_term - _constant_term
            self._conjugate = atom
            self._conjugate._conjugate = self
        return self._conjugate
    
    def get_lagrange(self):
        return self._lagrange
    def set_lagrange(self, lagrange):
        if self.bound is None:
            self._lagrange = lagrange
            self.conjugate._bound = lagrange
        else:
            raise AttributeError("atom is in bound mode")
    lagrange = property(get_lagrange, set_lagrange)

    def get_bound(self):
        return self._bound

    def set_bound(self, bound):
        if self.lagrange is None:
            self._bound = bound
            self.conjugate._lagrange = bound
        else:
            raise AttributeError("atom is in lagrange mode")
    bound = property(get_bound, set_bound)

    @property
    def dual(self):
        return self.linear_transform, self.conjugate

    @property
    def linear_transform(self):
        if not hasattr(self, "_linear_transform"):
            self._linear_transform = identity_transform(self.primal_shape)
        return self._linear_transform
    
    def seminorm(self, x, check_feasibility=False):
        """
        Abstract method. Evaluate the norm of x.
        """
        raise NotImplementedError

    def constraint(self, x):
        """
        Abstract method. Evaluate the constraint on the dual norm of x.
        """
        raise NotImplementedError

    def nonsmooth_objective(self, x, check_feasibility=False):
        if self.offset is not None:
            x_offset = x + self.offset
        else:
            x_offset = x
        if self.bound is not None:
            if check_feasibility:
                v = self.constraint(x_offset)
            else:
                v = 0
        else:
            v = self.seminorm(x_offset, check_feasibility=check_feasibility)
        if self.linear_term is None:
            return v + self.constant_term
        else:
            return v + (self.linear_term * x).sum() + self.constant_term
        
    def proximal(self, x, lipschitz=1):
        r"""
        The proximal operator. If the atom is in
        Lagrange mode, this has the form

        .. math::

           v^{\lambda}(x) = \text{argmin}_{v \in \mathbb{R}^p} \frac{L}{2}
           \|x-v\|^2_2 + \lambda h(v+\alpha) + \langle v, \eta \rangle

        where :math:`\alpha` is the offset of self.affine_transform and
        :math:`\eta` is self.linear_term.

        If the atom is in bound mode, then this has the form
        
        .. math::

           v^{\lambda}(x) = \text{argmin}_{v \in \mathbb{R}^p} \frac{L}{2}
           \|x-v\|^2_2 + \langle v, \eta \rangle \text{s.t.} \   h(v+\alpha) \leq \lambda

        """
        if self.offset is not None:
            offset = self.offset
        else:
            offset = 0
        if self.linear_term is not None:
            shift = offset - self.linear_term / lipschitz
        else:
            shift = offset

        if not np.all(np.equal(shift, 0)):
            x = x + shift
        if np.all(np.equal(offset, 0)):
            offset = None

        if self.bound is not None:
            eta = self.bound_prox(x, lipschitz=lipschitz, bound=self.bound)
        else:
            eta = self.lagrange_prox(x, lipschitz=lipschitz, lagrange=self.lagrange)

        if offset is None:
            return eta
        else:
            return eta - offset

    def lagrange_prox(self, x, lipschitz=1, lagrange=None):
        r"""
        Return (unique) minimizer

        .. math::

           v^{\lambda}(x) = \text{argmin}_{v \in \mathbb{R}^p} \frac{L}{2}
           \|x-v\|^2_2 + \lambda h(v)

        where *p*=x.shape[0] and :math:`h(v)` is the support function of self (with a
        Lagrange multiplier of 1 in front) and :math:`\lambda` is the Lagrange parameter.
        If the argument is None and the atom is in Lagrange mode, this parameter
        is used for the proximal operator, else an exception is raised.
        
        """
        raise NotImplementedError
    
    def bound_prox(self, x, lipschitz=1, bound=None):
        r"""
        Return unique minimizer

        .. math::

           v^{\lambda}(x) \in \text{argmin}_{v \in \mathbb{R}^m} \frac{L}{2}
           \|u-'v\|^2_2  \ \text{s.t.} \   h^*(v) \leq \lambda

        where *m*=u.shape[0] and :math:`h^*` is the 
        conjugate of the support function of self (with a Lagrange multiplier of 1 in front).
        and :math:`\lambda` is the bound parameter.
        If the argument is None and the atom is in bound mode, this parameter
        is used for the proximal operator, else an exception is raised.
        """
        raise NotImplementedError

    def adjoint_map(self, x, copy=True):
        r"""
        Return :math:`u`

        This routine is currently a matrix multiplication in the subclass
        affine_transform, but could
        also call FFTs if D is a DFT matrix, in a subclass.
        """
        return self.linear_transform.adjoint_map(x, copy=copy)

    def linear_map(self, x, copy=True):
        r"""
        Return :math:`x`

        This routine is subclassed in affine_transform
        as a matrix multiplications, but could
        also call FFTs if D is a DFT matrix, in a subclass.
        """
        return self.linear_transform.linear_map(x, copy)
                                                              
    @classmethod
    def linear(cls, linear_operator, lagrange=None, diag=False,
<<<<<<< HEAD
               bound=None, args=(), keywords=None,
               linear_term=None, offset=None):
=======
               bound=None, linear_term=None, offset=None):
>>>>>>> 85d24807
        """
        Args and keywords passed to cls constructor along with
        l and primal_shape
        """
        if keywords is None:
            keywords = {}
        l = linear_transform(linear_operator, diag=diag)
        atom = cls(l.primal_shape, lagrange=lagrange, bound=bound,
                   linear_term=linear_term, offset=offset)
                   
        return affine_atom(atom, l)
    
class l1norm(atom):

    """
    The l1 norm
    """
    prox_tol = 1.0e-10

    def seminorm(self, x, check_feasibility=False):
        """
        The L1 norm of x.
        """
        return self.lagrange * np.fabs(x).sum()

    def constraint(self, x):
        inbox = np.fabs(x).sum() <= self.bound * (1 + self.tol)
        if inbox:
            return 0
        else:
            return np.inf

    def lagrange_prox(self, x,  lipschitz=1, lagrange=None):
        r"""
        Return (unique) minimizer

        .. math::

            v^{\lambda}(x) = \text{argmin}_{v \in \mathbb{R}^p} \frac{L}{2}
            \|x-v\|^2_2 + \lambda \|v\|_1

        where *p*=x.shape[0], :math:`\lambda` = self.lagrange.
        This is just soft thresholding with an affine shift

        .. math::

            v^{\lambda}(x) = \text{sign}(x) \max(|x|-\lambda/L, 0)
        """
        if lagrange is None:
            lagrange = self.lagrange
        if lagrange is None:
            raise ValueError('either atom must be in Lagrange mode or a keyword "lagrange" argument must be supplied')
        return np.sign(x) * np.maximum(np.fabs(x)-lagrange/lipschitz, 0)


    def bound_prox(self, x, lipschitz=1, bound=None):
        r"""
        Return a minimizer

        .. math::

            v^{\lambda}(x) \in \text{argmin}_{v \in \mathbb{R}^m} \frac{L}{2}
            \|u-v\|^2_2 \ \text{s.t.} \  \|v\|_{1} \leq \lambda

        where *m*=u.shape[0], :math:`\lambda` = self.lagrange. 
        This is solved with a binary search.
        """
        
        if bound is None:
            bound = self.bound
        if bound is None:
            raise ValueError('either atom must be in bound mode or a keyword "bound" argument must be supplied')

        return projl1(x, self.bound)

class supnorm(atom):

    """
    The :math:`\ell_{\infty}` norm
    """

    def seminorm(self, x, check_feasibility=False):
        """
        The l-infinity norm of x.
        """
        return self.lagrange * np.fabs(x).max()

    def constraint(self, x):
        inbox = np.product(np.less_equal(np.fabs(x), self.bound * (1+self.tol)))
        if inbox:
            return 0
        else:
            return np.inf


    def lagrange_prox(self, x,  lipschitz=1, lagrange=None):
        r"""
        Return (unique) minimizer

        .. math::

            v^{\lambda}(x) = \text{argmin}_{v \in \mathbb{R}^p} \frac{L}{2}
            \|x-v\|^2_2 + \lambda \|v\|_{\infty}

        where *p*=x.shape[0], :math:`\lambda` = self.lagrange.
        This is the residual
        after projecting :math:`x` onto
        :math:`\lambda/L` times the :math:`\ell_1` ball

        .. math::

            v^{\lambda}(x) = x - P_{\lambda/L B_{\ell_1}}(x)
        """
        if lagrange is None:
            lagrange = self.lagrange
        if lagrange is None:
            raise ValueError('either atom must be in Lagrange mode or a keyword "lagrange" argument must be supplied')

        d = projl1(x, lagrange/lipschitz)
        return x - d

    def bound_prox(self, x, lipschitz=1, bound=None):
        r"""
        Return a minimizer

        .. math::

            v^{\lambda}(x) \in \text{argmin}_{v \in \mathbb{R}^m} \frac{L}{2}
            \|u-v\|^2_2 \ \text{s.t.} \  \|v\|_{\infty} \leq \lambda

        where *m*=u.shape[0], :math:`\lambda` = self.lagrange.
        This is just truncation: np.clip(x, -self.lagrange/L, self.lagrange/L)
        """
        
        if bound is None:
            bound = self.bound
        if bound is None:
            raise ValueError('either atom must be in bound mode or a keyword "bound" argument must be supplied')

        return np.clip(x, -bound, bound)

class l2norm(atom):

    """
    The l2 norm
    """
    
    def seminorm(self, x, check_feasibility=False):
        """
        The L2 norm of x.
        """
        return self.lagrange * np.linalg.norm(x)

    def constraint(self, x):
        inball = (np.linalg.norm(x) <= self.bound * (1 + self.tol))
        if inball:
            return 0
        else:
            return np.inf

    def lagrange_prox(self, x,  lipschitz=1, lagrange=None):
        r"""
        Return (unique) minimizer

        .. math::

            v^{\lambda}(x) = \text{argmin}_{v \in \mathbb{R}^p} \frac{L}{2}
            \|x-v\|^2_2 + \lambda \|v\|_2

        where *p*=x.shape[0], :math:`\lambda` = self.lagrange. 

        .. math::

            v^{\lambda}(x) = \max\left(1 - \frac{\lambda/L}{\|x\|_2}, 0\right) x
        """

        if lagrange is None:
            lagrange = self.lagrange
        if lagrange is None:
            raise ValueError('either atom must be in Lagrange mode or a keyword "lagrange" argument must be supplied')

        n = np.linalg.norm(x)
        if n <= lagrange / lipschitz:
            proj = x
        else:
            proj = (self.lagrange / (lipschitz * n)) * x
        return x - proj * (1 - l2norm.tol)

    def bound_prox(self, x,  lipschitz=1, bound=None):
        r"""
        Return a minimizer

        .. math::

            v^{\lambda}(x) \in \text{argmin}_{v \in \mathbb{R}^m} \frac{L}{2}
            \|u-v\|^2_2 s.t. \|v\|_2 \leq \lambda

        where *m*=u.shape[0], :math:`\lambda` = self.lagrange. 
        This is just truncation

        .. math::

            v^{\lambda}(x) = \min\left(1, \frac{\lambda/L}{\|u\|_2}\right) u
        """
        if bound is None:
            bound = self.bound
        if bound is None:
            raise ValueError('either atom must be in bound mode or a keyword "bound" argument must be supplied')

        n = np.linalg.norm(x)
        if n <= bound:
            return x
        else:
            return (bound / n) * x

class nonnegative(atom):

    """
    The non-negative cone constraint (which is the support
    function of the non-positive cone constraint).
    """
    
    def seminorm(self, x, check_feasibility=False):
        """
        The non-negative constraint of x.
        """
        if not check_feasibility:
            return 0
        tol_lim = np.fabs(x).max() * self.tol
        incone = np.all(np.greater_equal(x, -tol_lim))
        if incone:
            return 0
        return np.inf

    def constraint(self, x):
        """
        The non-negative constraint of u.
        """
        return self.seminorm(x)


    def lagrange_prox(self, x,  lipschitz=1, lagrange=None):
        r"""
        Return (unique) minimizer

        .. math::

            v^{\lambda}(x) = \text{argmin}_{v \in \mathbb{R}^p} \frac{L}{2}
            \|x-v\|^2_2 \ \text{s.t.} \  (v)_i \geq 0.

        where *p*=x.shape[0], :math:`\lambda` = self.lagrange. 
        This is just a element-wise
        np.maximum(x, 0)

        .. math::

            v^{\lambda}(x)_i = \max(x_i, 0)

        """

        if lagrange is None:
            lagrange = self.lagrange
        if lagrange is None:
            raise ValueError('either atom must be in Lagrange mode or a keyword "lagrange" argument must be supplied')

        return np.maximum(x, 0)


    def bound_prox(self, x, lipschitz=1, bound=None):
        r"""
        Return unique minimizer

        .. math::

            v^{\lambda}(x) \in \text{argmin}_{v \in \mathbb{R}^m} \frac{L}{2}
            \|u-v\|^2_2 \ \text{s.t.} \  v_i \geq 0

        where *m*=u.shape[0], :math:`\lambda` = self.lagrange. 

        .. math::

            v^{\lambda}(x)_i = \max(u_i, 0)
        """

        if bound is None:
            bound = self.bound
        if bound is None:
            raise ValueError('either atom must be in bound mode or a keyword "bound" argument must be supplied')

        return self.lagrange_prox(x, lipschitz, lagrange=bound)

class nonpositive(nonnegative):

    """
    The non-positive cone constraint (which is the support
    function of the non-negative cone constraint).
    """
    
    def seminorm(self, x, check_feasibility=False):
        """
        The non-positive constraint of x.
        """
        if not check_feasibility:
            return 0
        tol_lim = np.fabs(x).max() * self.tol
        incone = np.all(np.less_equal(x, tol_lim))
        if incone:
            return 0
        return np.inf

    def constraint(self, x):
        """
        The non-positive constraint of u.
        """
        return self.seminorm(x)

    def lagrange_prox(self, x,  lipschitz=1, lagrange=None):
        r"""
        Return unique minimizer

        .. math::

            v^{\lambda}(x) = \text{argmin}_{v \in \mathbb{R}^p} \frac{L}{2}
            \|x-v\|^2_2 \ \text{s.t.} \  v_i \leq 0.

        where *p*=x.shape[0], :math:`\lambda` = self.lagrange. 
        This is just a element-wise
        np.maximum(x, 0)

        .. math::

            v^{\lambda}(x)_i = \min(x_i, 0)

        """
        if lagrange is None:
            lagrange = self.lagrange
        if lagrange is None:
            raise ValueError('either atom must be in Lagrange mode or a keyword "lagrange" argument must be supplied')

        return np.minimum(x, 0)

    def bound_prox(self, x,  lipschitz=1, bound=None):
        r"""
        Return unique minimizer

        .. math::

            v^{\lambda}(x) \in \text{argmin}_{v \in \mathbb{R}^m} \frac{L}{2}
            \|u-v\|^2_2 \ \text{s.t.} \  v_i \leq 0

        where *m*=u.shape[0], :math:`\lambda` = self.lagrange. 

        .. math::

            v^{\lambda}(x)_i = \min(u_i, 0)
        """

        if bound is None:
            bound = self.bound
        if bound is None:
            raise ValueError('either atom must be in bound mode or a keyword "bound" argument must be supplied')

        # XXX  being a cone, the first two arguments are not needed
        return self.lagrange_prox(x, lagrange=bound)

class positive_part(atom):

    """
    The positive_part seminorm (which is the support
    function of [0,l]^p).
    """
    
    def seminorm(self, x, check_feasibility=False):
        """
        The sum of the positive parts of x.
        """
        return self.lagrange * np.maximum(x, 0).sum()

    def constraint(self, x):
        inside = np.maximum(x, 0).sum() <= self.bound * (1 + self.tol)
        if inside:
            return 0
        else:
            return np.inf

    def lagrange_prox(self, x,  lipschitz=1, lagrange=None):
        r"""
        Return (unique) minimizer

        .. math::

            v^{\lambda}(x) = \text{argmin}_{v \in \mathbb{R}^p} \frac{L}{2}
            \|x-v\|^2_2  + \sum_i \lambda \max(v_i, 0)

        where *p*=x.shape[0], :math:`\lambda` = self.lagrange. 
        This is just soft-thresholding
        positive values and leaving negative values untouched.

        .. math::

            v^{\lambda}(x)_i = \begin{cases}
            \max(x_i - \frac{\lambda}{L}, 0) & x_i \geq 0 \\
            x_i & x_i \leq 0.  
            \end{cases} 

        """

        if lagrange is None:
            lagrange = self.lagrange
        if lagrange is None:
            raise ValueError('either atom must be in Lagrange mode or a keyword "lagrange" argument must be supplied')

        x = np.asarray(x)
        v = x.copy()
        pos = v > 0
        v = np.atleast_1d(v)
        v[pos] = np.maximum(v[pos] - lagrange/lipschitz, 0)
        return v.reshape(x.shape)

    def bound_prox(self, x,  lipschitz=1, bound=None):
        r"""
        Return a minimizer

        .. math::

            v^{\lambda}(x) \in \text{argmin}_{v \in \mathbb{R}^m} \frac{L}{2}
            \|u-v\|^2_2 \ \text{s.t.} \  0 \leq v_i \leq \lambda

        where *m*=u.shape[0], :math:`\lambda` = self.lagrange. 
        This is just truncation

        .. math::

            v^{\lambda}(x)_i = \begin{cases}
            \min(u_i, \lambda) & u_i \geq 0 \\
            0 & u_i \leq 0.  
            \end{cases} 

        """

        if bound is None:
            bound = self.bound
        if bound is None:
            raise ValueError('either atom must be in bound mode or a keyword "bound" argument must be supplied')

        x = np.asarray(x)
        v = x.copy()
        v = np.atleast_1d(v)
        pos = v > 0
        if np.any(pos):
            v[pos] = projl1(v[pos], bound)
        return v.reshape(x.shape)

class constrained_max(atom):
    """
    The seminorm x.max() s.t. x geq 0.
    """

    def seminorm(self, x, check_feasibility=False):
        """
        The sum of the positive parts of x.
        """
        anyneg = np.any(x < 0 + self.tol)
        v = self.lagrange * np.max(x)
        if not anyneg or not check_feasibility:
            return v
        return np.inf

    def constraint(self, x):
        anyneg = np.any(x < 0 + self.tol)
        inside = np.max(x) <= self.bound * (1 + self.tol)
        if inside and not anyneg:
            return 0
        else:
            return np.inf

    def lagrange_prox(self, x,  lipschitz=1, lagrange=None):
        r"""
        Return (unique) minimizer

        .. math::

            v^{\lambda}(x) = \text{argmin}_{v \in \mathbb{R}^p} \frac{L}{2}
            \|x-v\|^2_2  + \sum_i \lambda \max(v_i, 0)

        where *p*=x.shape[0], :math:`\lambda` = self.lagrange. 
        This is just soft-thresholding
        positive values and leaving negative values untouched.

        .. math::

            v^{\lambda}(x)_i = \begin{cases}
            \max(x_i - \frac{\lambda}{L}, 0) & x_i \geq 0 \\
            x_i & x_i \leq 0.  
            \end{cases} 

        """

        if lagrange is None:
            lagrange = self.lagrange
        if lagrange is None:
            raise ValueError('either atom must be in Lagrange mode or a keyword "lagrange" argument must be supplied')

        x = np.asarray(x)
        v = x.copy()
        v = np.atleast_1d(v)
        pos = v > 0
        if np.any(pos):
            v[pos] = projl1(v[pos], lagrange/lipschitz)
        return x-v.reshape(x.shape)

    def bound_prox(self, x,  lipschitz=1, bound=None):
        r"""
        Return a minimizer

        .. math::

            v^{\lambda}(x) \in \text{argmin}_{v \in \mathbb{R}^m} \frac{L}{2}
            \|u-v\|^2_2 \ \text{s.t.} \  0 \leq v_i \leq \lambda

        where *m*=u.shape[0], :math:`\lambda` = self.lagrange. 
        This is just truncation

        .. math::

            v^{\lambda}(x)_i = \begin{cases}
            \min(u_i, \lambda) & u_i \geq 0 \\
            0 & u_i \leq 0.  
            \end{cases} 

        """

        if bound is None:
            bound = self.bound
        if bound is None:
            raise ValueError('either atom must be in bound mode or a keyword "bound" argument must be supplied')

        return np.clip(x, 0, bound)

class constrained_positive_part(atom):

    """
    Support function of (-\infty,0]^p
    """

    def seminorm(self, x, check_feasibility=False):
        anyneg = np.any(x < 0 + self.tol)
        v = np.maximum(x, 0).sum()
        if not anyneg or not check_feasibility:
            return v * self.lagrange
        return np.inf

    def constraint(self, x):
        anyneg = np.any(x < 0 + self.tol)
        v = np.maximum(x, 0).sum()
        if anyneg or v >= self.bound * (1 + self.tol):
            return np.inf
        return 0

    def lagrange_prox(self, x,  lipschitz=1, lagrange=None):
        
        if lagrange is None:
            lagrange = self.lagrange
        if lagrange is None:
            raise ValueError('either atom must be in Lagrange mode or a keyword "lagrange" argument must be supplied')

        x = np.asarray(x)
        v = np.zeros(x.shape)
        v = np.atleast_1d(v)
        pos = x > 0
        if np.any(pos):
            v[pos] = np.maximum(x[pos] - lagrange/lipschitz, 0)
        return v

    def bound_prox(self, x,  lipschitz=1, bound=None):
        r"""
        Return a minimizer

        .. math::

            v^{\lambda}(x) \in \text{argmin}_{v \in \mathbb{R}^m} \frac{L}{2}
            \|u-v\|^2_2 \ \text{s.t.} \  0 \leq v_i \leq \lambda

        where *m*=u.shape[0], :math:`\lambda` = self.lagrange. 
        This is just truncation

        .. math::

            v^{\lambda}(x)_i = \begin{cases}
            \min(u_i, \lambda) & u_i \geq 0 \\
            0 & u_i \leq 0.  
            \end{cases} 

        """

        if bound is None:
            bound = self.bound
        if bound is None:
            raise ValueError('either atom must be in bound mode or a keyword "bound" argument must be supplied')

        x = np.asarray(x)
        v = np.zeros(x.shape)
        v = np.atleast_1d(v)
        pos = x > 0
        if np.any(pos):
            v[pos] = projl1(v[pos], bound)
        return v.reshape(x.shape)

class max_positive_part(atom):

    """
    support function of the standard simplex
    """
    def seminorm(self, x, check_feasibility=False):
        return np.max(np.maximum(x,0)) * self.lagrange

    def constraint(self, x):
        v = np.max(np.maximum(x,0))
        if v >= self.bound * (1 + self.tol):
            return np.inf
        return 0

    def bound_prox(self, x, lipschitz=1, bound=None):
        if bound is None:
            bound = self.bound
        if bound is None:
            raise ValueError('either atom must be in bound mode or a keyword "bound" argument must be supplied')

        return np.clip(x, -np.inf, bound)

    def lagrange_prox(self, x,  lipschitz=1, lagrange=None):
        r"""
        Return a minimizer

        .. math::

            v^{\lambda}(x) \in \text{argmin}_{v \in \mathbb{R}^m} \frac{L}{2}
            \|u-v\|^2_2 \ \text{s.t.} \  0 \leq v_i \leq \lambda

        where *m*=u.shape[0], :math:`\lambda` = self.lagrange. 
        This is just truncation

        .. math::

            v^{\lambda}(x)_i = \begin{cases}
            \min(u_i, \lambda) & u_i \geq 0 \\
            0 & u_i \leq 0.  
            \end{cases} 

        """

        if lagrange is None:
            lagrange = self.lagrange
        if lagrange is None:
            raise ValueError('either atom must be in lagrange mode or a keyword "lagrange" argument must be supplied')

        x = np.asarray(x)
        v = np.zeros(x.shape)
        v = np.atleast_1d(v)
        pos = x > 0
        if np.any(pos):
            v[pos] = projl1(v[pos], lagrange / lipschitz)
        return x-v.reshape(x.shape)


class projection_atom(atom):

    """
    An atom representing a linear constraint.
    It is specified via a matrix that is assumed
    to be an set of row vectors spanning the space.
    """

    #XXX this is broken currently
    def __init__(self, primal_shape, basis, lagrange=None):
        self.basis = basis

    def lagrange_prox(self, x,  lipschitz=1, lagrange=None):
        r"""
        Return (unique) minimizer

        .. math::

            v^{\lambda}(x) = \text{argmin}_{v \in \mathbb{R}^p} \frac{L}{2}
            \|x-v\|^2_2  \; \text{ s.t.} \; x \in \text{row}(L)

        where *p*=x.shape[0], :math:`\lambda` = self.lagrange 
        and :math:`L` = self.basis.

        This is just projection onto :math:`\text{row}(L)`.

        """
        if lagrange is None:
            lagrange = self.lagrange
        if lagrange is None:
            raise ValueError('either atom must be in Lagrange mode or a keyword "lagrange" argument must be supplied')

        coefs = np.dot(self.basis, x)
        return np.dot(coefs, self.basis)

    def bound_prox(self, x,  lipschitz=1, bound=None):
        r"""

        Return (unique) minimizer

        .. math::

            v^{\lambda}(x) = \text{argmin}_{v \in \mathbb{R}^p} \frac{L}{2}
            \|x-v\|^2_2  \; \text{ s.t.} \; x \in \text{row}(L)^{\perp}

        where *p*=x.shape[0], :math:`\lambda` = self.lagrange 
        and :math:`L` = self.basis.

        This is just projection onto :math:`\text{row}(L)^{\perp}`.

        """

        if bound is None:
            bound = self.bound
        if bound is None:
            raise ValueError('either atom must be in bound mode or a keyword "bound" argument must be supplied')

        # XXX being a cone, the two arguments are not needed
        return self.lagrange_prox(x, lipschitz=lipschitz,lagrange=bound)

class zero(atom):
    """
    The zero seminorm, support function of :math:\{0\}
    """

    def seminorm(self, x, check_feasibility=False):
        return 0.

    def constraint(self, x):
        return 0.

    def bound_prox(self, x, lipschitz=1, bound=None):
        if bound is None:
            bound = self.bound
        if bound is None:
            raise ValueError('either atom must be in bound mode or a keyword "bound" argument must be supplied')
        return x

    def lagrange_prox(self, x,  lipschitz=1, lagrange=None):
        r"""
        """

        if lagrange is None:
            lagrange = self.lagrange
        if lagrange is None:
            raise ValueError('either atom must be in lagrange mode or a keyword "lagrange" argument must be supplied')
        return x
    
class zero_constraint(atom):
    """
    The zero constraint, support function of :math:`\mathbb{R}`^p
    """

    tol = 1.0e-05
    def seminorm(self, x, check_feasibility=False):
        if not check_feasibility:
            return 0.
        elif not np.linalg.norm(x) <= self.tol:
                return np.inf
        return 0.

    def constraint(self, x):
        if not np.linalg.norm(x) <= self.tol:
            return np.inf
        return 0.

    def bound_prox(self, x, lipschitz=1, bound=None):
        if bound is None:
            bound = self.bound
        if bound is None:
            raise ValueError('either atom must be in bound mode or a keyword "bound" argument must be supplied')
        return np.zeros(x.shape)

    def lagrange_prox(self, x,  lipschitz=1, lagrange=None):
        r"""
        """

        if lagrange is None:
            lagrange = self.lagrange
        if lagrange is None:
            raise ValueError('either atom must be in lagrange mode or a keyword "lagrange" argument must be supplied')
        return np.zeros(x.shape)

class affine_atom(object):

    """
    Given a seminorm on :math:`\mathbb{R}^p`, i.e.
    :math:`\beta \mapsto h_K(\beta)`
    this class creates a new seminorm 
    that evaluates :math:`h_K(D\beta+\alpha)`

    This class does not have a prox, but its
    dual does. The prox of the dual is

    .. math::

       \text{minimize} \frac{1}{2} \|y-x\|^2_2 + x^T\alpha
       \ \text{s.t.} \ x \in \lambda K
    
    """

    # if atom_obj is a class, an object is created
    # atom_obj(*args, **keywords)
    # else, it is assumed to be an instance of atom
 
    def __init__(self, atom_obj, atransform):
        self.atom = copy(atom_obj)
        # self.linear_term = self.offset = None
        # if the affine transform has an offset, put it into
        # the atom. in this way, the affine_transform is actually
        # always linear
        if atransform.affine_offset is not None:
            self.atom.offset += atransform.affine_offset
            ltransform = affine_transform(atransform.linear_operator, None,
                                          diag=atransform.diag)
        else:
            ltransform = atransform
        self.linear_transform = ltransform
        self.primal_shape = self.linear_transform.primal_shape
        self.dual_shape = self.linear_transform.dual_shape

    def __repr__(self):
        return "affine_atom(%s, %s)" % (`self.atom`,
                                        `self.linear_transform.linear_operator`)

    @property
    def dual(self):
        return self.linear_transform, self.atom.conjugate

    def nonsmooth_objective(self, x, check_feasibility=False):
        """
        Return self.atom.seminorm(self.linear_transform.linear_map(x))
        """
        return self.atom.nonsmooth_objective(self.linear_transform.linear_map(x),
                                             check_feasibility=check_feasibility)

    def get_lagrange(self):
        return self.atom._lagrange
    def set_lagrange(self, lagrange):
        if self.bound is None:
            self.atom._lagrange = lagrange
            self.atom.conjugate._bound = lagrange
        else:
            raise AttributeError("atom is in bound mode")
    lagrange = property(get_lagrange, set_lagrange)

    def get_bound(self):
        return self.atom._bound

    def set_bound(self, bound):
        if self.lagrange is None:
            self.atom._bound = bound
            self.atom.conjugate._lagrange = bound
        else:
            raise AttributeError("atom is in lagrange mode")
    bound = property(get_bound, set_bound)



primal_dual_seminorm_pairs = {}
for n1, n2 in [(l1norm,supnorm),
               (l2norm,l2norm),
               (nonnegative,nonpositive),
               (positive_part, constrained_max),
               (constrained_positive_part, max_positive_part),
               (zero, zero_constraint)]:
    primal_dual_seminorm_pairs[n1] = n2
    primal_dual_seminorm_pairs[n2] = n1<|MERGE_RESOLUTION|>--- conflicted
+++ resolved
@@ -273,12 +273,7 @@
                                                               
     @classmethod
     def linear(cls, linear_operator, lagrange=None, diag=False,
-<<<<<<< HEAD
-               bound=None, args=(), keywords=None,
-               linear_term=None, offset=None):
-=======
                bound=None, linear_term=None, offset=None):
->>>>>>> 85d24807
         """
         Args and keywords passed to cls constructor along with
         l and primal_shape
