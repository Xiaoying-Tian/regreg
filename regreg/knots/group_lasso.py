--- conflicted
+++ resolved
@@ -293,7 +293,6 @@
     if np.fabs(Sphi) <= 1: 
         phi1 = np.arcsin(Sphi)
         phi2 = np.pi - phi1
-<<<<<<< HEAD
         
         V1 = np.linalg.norm(a) * np.cos(phi1) / (w - np.linalg.norm(b) * np.cos(theta-phi1))
         V2 = np.linalg.norm(a) * np.cos(phi2) / (w - np.linalg.norm(b) * np.cos(theta-phi2))
@@ -303,28 +302,9 @@
         else:
             return min([V1,V2]), max([V1,V2])
 
-=======
-
     else:
         # the critical point is a point where the gradient doesn't exist
         #
-        theta_minus_phi1 = np.arccos(w / np.linalg.norm(b))
-        phi1 = theta - theta_minus_phi1
-        phi2 = np.pi - phi1
-        
-    V1 = np.linalg.norm(a) * np.cos(phi1) / (w - np.linalg.norm(b) * np.cos(theta-phi1))
-    V2 = np.linalg.norm(a) * np.cos(phi2) / (w - np.linalg.norm(b) * np.cos(theta-phi2))
-
-    if np.linalg.norm(b) < w:
-        return max([V1,V2]), np.inf
->>>>>>> f80c8504
-    else:
-        # the critical point is a point where the gradient doesn't exist
-        #
-        theta_minus_phi1 = np.arccos(w / np.linalg.norm(b))
-        phi1 = theta - theta_minus_phi1
-        phi2 = np.pi - phi1
-        
         return np.inf, -np.inf
 
 def exp_pvalue(L, Mplus, Mminus, sd):
